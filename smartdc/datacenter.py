--- conflicted
+++ resolved
@@ -19,10 +19,6 @@
             'TELEFONICA_LOCATIONS', 'DEFAULT_LOCATION']
 
 API_HOST_SUFFIX = '.api.joyentcloud.com'
-<<<<<<< HEAD
-=======
-API_VERSION = '~7.0'
->>>>>>> df6c41f1
 
 KNOWN_LOCATIONS = {
     u'us-east-1': u'https://us-east-1.api.joyentcloud.com',
